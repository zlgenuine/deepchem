"""
Gathers all splitters in one place for convenient imports
"""
from __future__ import print_function
from __future__ import division
from __future__ import unicode_literals

<<<<<<< HEAD
__author__ = "Bharath Ramsundar, Aneesh Pappu "
__copyright__ = "Copyright 2016, Stanford University"
__license__ = "GPL"

import tempfile
import numpy as np
from rdkit import Chem
from deepchem.utils import ScaffoldGenerator
from deepchem.utils.save import log
from deepchem.datasets import NumpyDataset
from deepchem.featurizers.featurize import load_data

def generate_scaffold(smiles, include_chirality=False):
  """Compute the Bemis-Murcko scaffold for a SMILES string."""
  mol = Chem.MolFromSmiles(smiles)
  engine = ScaffoldGenerator(include_chirality=include_chirality)
  scaffold = engine.get_scaffold(mol)
  return scaffold

def randomize_arrays(array_list):
  # assumes that every array is of the same dimension
  num_rows = array_list[0].shape[0]
  perm = np.random.permutation(num_rows)
  permuted_arrays = []
  for array in array_list:
    permuted_arrays.append(array[perm])
  return permuted_arrays 

class Splitter(object):
  """
  Abstract base class for chemically aware splits..
  """
  def __init__(self, verbosity=None):
    """Creates splitter object."""
    self.verbosity = verbosity

  def k_fold_split(self, dataset, directories=None, compute_feature_statistics=True):
    """Does K-fold split of dataset."""
    log("Computing K-fold split", self.verbosity)
    k = len(directories)
    fold_datasets = []
    # rem_dataset is remaining portion of dataset
    rem_dataset = dataset
    for fold in range(k):
      # Note starts as 1/k since fold starts at 0. Ends at 1 since fold goes up
      # to k-1.
      frac_fold = 1./(k-fold)
      fold_dir = directories[fold]
      fold_inds, rem_inds, _ = self.split(
          rem_dataset,
          frac_train=frac_fold, frac_valid=1-frac_fold, frac_test=0)
      fold_dataset = rem_dataset.select( 
          fold_dir, fold_inds,
          compute_feature_statistics=compute_feature_statistics)
      rem_dir = tempfile.mkdtemp()
      rem_dataset = rem_dataset.select( 
          rem_dir, rem_inds,
          compute_feature_statistics=compute_feature_statistics)
      fold_datasets.append(fold_dataset)
    return fold_datasets

  def train_valid_test_split(self, dataset, train_dir=None,
                             valid_dir=None, test_dir=None, frac_train=.8,
                             frac_valid=.1, frac_test=.1, seed=None,
                             log_every_n=1000,
                             compute_feature_statistics=True):
    """
    Splits self into train/validation/test sets.

    Returns Dataset objects.
    """
    log("Computing train/valid/test indices", self.verbosity)
    train_inds, valid_inds, test_inds = self.split(
      dataset,
      frac_train=frac_train, frac_test=frac_test,
      frac_valid=frac_valid, log_every_n=log_every_n)
    train_dataset = dataset.select( 
        train_dir, train_inds,
        compute_feature_statistics=compute_feature_statistics)
    if valid_dir is not None:
      valid_dataset = dataset.select(
          valid_dir, valid_inds,
          compute_feature_statistics=compute_feature_statistics)
    else:
      valid_dataset = None
    test_dataset = dataset.select(
        test_dir, test_inds,
        compute_feature_statistics=compute_feature_statistics)

    return train_dataset, valid_dataset, test_dataset

  def train_test_split(self, samples, train_dir, test_dir, seed=None,
                       frac_train=.8, compute_feature_statistics=True):
    """
    Splits self into train/test sets.
    Returns Dataset objects.
    """
    valid_dir = tempfile.mkdtemp()
    train_samples, _, test_samples = self.train_valid_test_split(
      samples, train_dir, valid_dir, test_dir,
      frac_train=frac_train, frac_test=1-frac_train, frac_valid=0.,
      compute_feature_statistics=compute_feature_statistics)
    return train_samples, test_samples

  def split(self, dataset, frac_train=None, frac_valid=None, frac_test=None,
            log_every_n=None):
    """
    Stub to be filled in by child classes.
    """
    raise NotImplementedError

  
class RandomStratifiedSplitter(Splitter):
  """
  RandomStratified Splitter class.

  For sparse multitask datasets, a standard split offers no guarantees that the
  splits will have any activate compounds. This class guarantees that each task
  will have a proportional split of the activates in a split. TO do this, a
  ragged split is performed with different numbers of compounds taken from each
  task. Thus, the length of the split arrays may exceed the split of the
  original array. That said, no datapoint is copied to more than one split, so
  correctness is still ensured.

  Note that this splitter is only valid for boolean label data.

  TODO(rbharath): This splitter should be refactored to match style of other
  splitter classes.
  """

  def __generate_required_hits(self, w, frac_split):
    # returns list of per column sum of non zero elements
    required_hits = (w != 0).sum(axis=0)  
    for col_hits in required_hits:
      col_hits = int(frac_split * col_hits)
    return required_hits

  def get_task_split_indices(self, y, w, frac_split):
    """Returns num datapoints needed per task to split properly."""
    w_present = (w != 0)
    y_present = y * w_present

    # Compute number of actives needed per task.
    task_actives = np.sum(y_present, axis=0)
    task_split_actives = (frac_split*task_actives).astype(int)
    
    # loop through each column and obtain index required to splice out for
    # required fraction of hits
    split_indices = []
    n_tasks = np.shape(y)[1]
    for task in range(n_tasks):
      actives_count = task_split_actives[task]
      cum_task_actives = np.cumsum(y_present[:, task])
      # Find the first index where the cumulative number of actives equals
      # the actives_count
      split_index = np.amin(np.where(cum_task_actives >= actives_count)[0])
      # Note that np.where tells us last index required to exceed
      # actives_count, so we actually want the following location
      split_indices.append(split_index+1)
    return split_indices 

  # TODO(rbharath): Refactor this split method to match API of other splits (or
  # potentially refactor those to match this.
  def split(self, dataset, split_dirs, frac_split):
    """
    Method that does bulk of splitting dataset.
    """
    assert len(split_dirs) == 2
    # Handle edge case where frac_split is 1
    if frac_split == 1:
      dataset_1 = NumpyDataset(dataset.X, dataset.y, dataset.w, dataset.ids)
      dataset_2 = None 
      return dataset_1, dataset_2
    X, y, w, ids = randomize_arrays((dataset.X, dataset.y, dataset.w, dataset.ids))
    split_indices = self.get_task_split_indices(y, w, frac_split)

    # Create weight matrices fpor two haves. 
    w_1, w_2 = np.zeros_like(w), np.zeros_like(w)
    for task, split_index in enumerate(split_indices):
      # copy over up to required index for weight first_split
      w_1[:split_index, task] = w[:split_index, task]
      w_2[split_index:, task] = w[split_index:, task]

    # check out if any rows in either w_1 or w_2 are just zeros
    rows_1 = w_1.any(axis=1)
    X_1, y_1, w_1, ids_1 = X[rows_1], y[rows_1], w_1[rows_1], ids[rows_1]
    dataset_1 = NumpyDataset(X_1, y_1, w_1, ids_1)

    rows_2 = w_2.any(axis=1)
    X_2, y_2, w_2, ids_2 = X[rows_2], y[rows_2], w_2[rows_2], ids[rows_2]
    dataset_2 = NumpyDataset(X_2, y_2, w_2, ids_2)

    return dataset_1, dataset_2 

  def train_valid_test_split(self, dataset, train_dir,
                             valid_dir, test_dir, frac_train=.8,
                             frac_valid=.1, frac_test=.1, seed=None,
                             log_every_n=1000):
    """Custom split due to raggedness in original split.
    """
    # Obtain original x, y, and w arrays and shuffle
    X, y, w, ids = randomize_arrays((dataset.X, dataset.y, dataset.w, dataset.ids))
    rem_dir = tempfile.mkdtemp()
    train_dataset, rem_dataset = self.split(
        dataset, [train_dir, rem_dir], frac_train)

    # calculate percent split for valid (out of test and valid)
    if frac_valid + frac_test > 0:
      valid_percentage = frac_valid / (frac_valid + frac_test)
    else:
      return train_dataset, None, None
    # split test data into valid and test, treating sub test set also as sparse
    valid_dataset, test_dataset = self.split(
        dataset, [valid_dir, test_dir], valid_percentage)

    return train_dataset, valid_dataset, test_dataset

  def k_fold_split(self, dataset, directories, compute_feature_statistics=True):
    """Needs custom implementation due to ragged splits for stratification."""
    log("Computing K-fold split", self.verbosity)
    k = len(directories)
    fold_datasets = []
    # rem_dataset is remaining portion of dataset
    rem_dataset = dataset
    for fold in range(k):
      # Note starts as 1/k since fold starts at 0. Ends at 1 since fold goes up
      # to k-1.
      frac_fold = 1./(k-fold)
      fold_dir = directories[fold]
      rem_dir = tempfile.mkdtemp()
      fold_dataset, rem_dataset = self.split(
          rem_dataset, [fold_dir, rem_dir], frac_split=frac_fold)
      fold_datasets.append(fold_dataset)
    return fold_datasets


class MolecularWeightSplitter(Splitter):
  """
  Class for doing data splits by molecular weight.
  """

  def split(self, dataset, seed=None, frac_train=.8, frac_valid=.1,
            frac_test=.1, log_every_n=None):
    """
    Splits internal compounds into train/validation/test using the MW calculated
    by SMILES string.
    """

    np.testing.assert_almost_equal(frac_train + frac_valid + frac_test, 1.)
    np.random.seed(seed)

    mws = []
    for smiles in dataset.ids:
      mol = Chem.MolFromSmiles(smiles)
      mw = Chem.rdMolDescriptors.CalcExactMolWt(mol)
      mws.append(mw)

    # Sort by increasing MW
    mws = np.array(mws)
    sortidx = np.argsort(mws)

    train_cutoff = frac_train * len(sortidx)
    valid_cutoff = (frac_train + frac_valid) * len(sortidx)

    return (sortidx[:train_cutoff], sortidx[train_cutoff:valid_cutoff],
            sortidx[valid_cutoff:])


class RandomSplitter(Splitter):
  """
  Class for doing random data splits.
  """

  def split(self, dataset, seed=None, frac_train=.8, frac_valid=.1,
            frac_test=.1, log_every_n=None):
    """
    Splits internal compounds randomly into train/validation/test.
    """
    np.testing.assert_almost_equal(frac_train + frac_valid + frac_test, 1.)
    np.random.seed(seed)
    num_datapoints = len(dataset)
    train_cutoff = int(frac_train * num_datapoints)
    valid_cutoff = int((frac_train + frac_valid) * num_datapoints)
    shuffled = np.random.permutation(range(num_datapoints))
    return (shuffled[:train_cutoff], shuffled[train_cutoff:valid_cutoff],
            shuffled[valid_cutoff:])

class IndexSplitter(Splitter):
  """
  Class for simple order based splits. 
  """

  def split(self, dataset, seed=None, frac_train=.8, frac_valid=.1,
            frac_test=.1, log_every_n=None):
    """
    Splits internal compounds into train/validation/test in provided order.
    """
    np.testing.assert_almost_equal(frac_train + frac_valid + frac_test, 1.)
    num_datapoints = len(dataset)
    train_cutoff = int(frac_train * num_datapoints)
    valid_cutoff = int((frac_train + frac_valid) * num_datapoints)
    indices = range(num_datapoints)
    return (indices[:train_cutoff], indices[train_cutoff:valid_cutoff],
            indices[valid_cutoff:])


class ScaffoldSplitter(Splitter):
  """
  Class for doing data splits based on the scaffold of small molecules.
  """

  def split(self, dataset, frac_train=.8, frac_valid=.1, frac_test=.1,
            log_every_n=1000):
    """
    Splits internal compounds into train/validation/test by scaffold.
    """
    np.testing.assert_almost_equal(frac_train + frac_valid + frac_test, 1.)
    scaffolds = {}
    log("About to generate scaffolds", self.verbosity)
    data_len = len(dataset)
    for ind, smiles in enumerate(dataset.ids):
      if ind % log_every_n == 0:
        log("Generating scaffold %d/%d" % (ind, data_len), self.verbosity)
      scaffold = generate_scaffold(smiles)
      if scaffold not in scaffolds:
        scaffolds[scaffold] = [ind]
      else:
        scaffolds[scaffold].append(ind)
    # Sort from largest to smallest scaffold sets
    scaffold_sets = [scaffold_set for (scaffold, scaffold_set) in
                     sorted(scaffolds.items(), key=lambda x: -len(x[1]))]
    train_cutoff = frac_train * len(dataset)
    valid_cutoff = (frac_train + frac_valid) * len(dataset)
    train_inds, valid_inds, test_inds = [], [], []
    log("About to sort in scaffold sets", self.verbosity)
    for scaffold_set in scaffold_sets:
      if len(train_inds) + len(scaffold_set) > train_cutoff:
        if len(train_inds) + len(valid_inds) + len(scaffold_set) > valid_cutoff:
          test_inds += scaffold_set
        else:
          valid_inds += scaffold_set
      else:
        train_inds += scaffold_set
    return train_inds, valid_inds, test_inds


class SpecifiedSplitter(Splitter):
  """
  Class that splits data according to user specification.
  """

  def __init__(self, input_file, split_field, verbosity=None):
    """Provide input information for splits."""
    raw_df = next(load_data([input_file], shard_size=None))
    self.splits = raw_df[split_field].values
    self.verbosity = verbosity

  def split(self, dataset, frac_train=.8, frac_valid=.1, frac_test=.1,
            log_every_n=1000):
    """
    Splits internal compounds into train/validation/test by user-specification.
    """
    train_inds, valid_inds, test_inds = [], [], []
    for ind, split in enumerate(self.splits):
      split = split.lower()
      if split == "train":
        train_inds.append(ind)
      elif split in ["valid", "validation"]:
        valid_inds.append(ind)
      elif split == "test":
        test_inds.append(ind)
      else:
        raise ValueError("Missing required split information.")
    return train_inds, valid_inds, test_inds
=======
# TODO(rbharath): Get rid of * import
from deepchem.splits.splitters import *
from deepchem.splits.splitters import ScaffoldSplitter
from deepchem.splits.splitters import SpecifiedSplitter
from deepchem.splits.splitters import IndexSplitter
from deepchem.splits.task_splitter import merge_fold_datasets
from deepchem.splits.task_splitter import TaskSplitter
>>>>>>> 724a4fac
<|MERGE_RESOLUTION|>--- conflicted
+++ resolved
@@ -5,387 +5,10 @@
 from __future__ import division
 from __future__ import unicode_literals
 
-<<<<<<< HEAD
-__author__ = "Bharath Ramsundar, Aneesh Pappu "
-__copyright__ = "Copyright 2016, Stanford University"
-__license__ = "GPL"
-
-import tempfile
-import numpy as np
-from rdkit import Chem
-from deepchem.utils import ScaffoldGenerator
-from deepchem.utils.save import log
-from deepchem.datasets import NumpyDataset
-from deepchem.featurizers.featurize import load_data
-
-def generate_scaffold(smiles, include_chirality=False):
-  """Compute the Bemis-Murcko scaffold for a SMILES string."""
-  mol = Chem.MolFromSmiles(smiles)
-  engine = ScaffoldGenerator(include_chirality=include_chirality)
-  scaffold = engine.get_scaffold(mol)
-  return scaffold
-
-def randomize_arrays(array_list):
-  # assumes that every array is of the same dimension
-  num_rows = array_list[0].shape[0]
-  perm = np.random.permutation(num_rows)
-  permuted_arrays = []
-  for array in array_list:
-    permuted_arrays.append(array[perm])
-  return permuted_arrays 
-
-class Splitter(object):
-  """
-  Abstract base class for chemically aware splits..
-  """
-  def __init__(self, verbosity=None):
-    """Creates splitter object."""
-    self.verbosity = verbosity
-
-  def k_fold_split(self, dataset, directories=None, compute_feature_statistics=True):
-    """Does K-fold split of dataset."""
-    log("Computing K-fold split", self.verbosity)
-    k = len(directories)
-    fold_datasets = []
-    # rem_dataset is remaining portion of dataset
-    rem_dataset = dataset
-    for fold in range(k):
-      # Note starts as 1/k since fold starts at 0. Ends at 1 since fold goes up
-      # to k-1.
-      frac_fold = 1./(k-fold)
-      fold_dir = directories[fold]
-      fold_inds, rem_inds, _ = self.split(
-          rem_dataset,
-          frac_train=frac_fold, frac_valid=1-frac_fold, frac_test=0)
-      fold_dataset = rem_dataset.select( 
-          fold_dir, fold_inds,
-          compute_feature_statistics=compute_feature_statistics)
-      rem_dir = tempfile.mkdtemp()
-      rem_dataset = rem_dataset.select( 
-          rem_dir, rem_inds,
-          compute_feature_statistics=compute_feature_statistics)
-      fold_datasets.append(fold_dataset)
-    return fold_datasets
-
-  def train_valid_test_split(self, dataset, train_dir=None,
-                             valid_dir=None, test_dir=None, frac_train=.8,
-                             frac_valid=.1, frac_test=.1, seed=None,
-                             log_every_n=1000,
-                             compute_feature_statistics=True):
-    """
-    Splits self into train/validation/test sets.
-
-    Returns Dataset objects.
-    """
-    log("Computing train/valid/test indices", self.verbosity)
-    train_inds, valid_inds, test_inds = self.split(
-      dataset,
-      frac_train=frac_train, frac_test=frac_test,
-      frac_valid=frac_valid, log_every_n=log_every_n)
-    train_dataset = dataset.select( 
-        train_dir, train_inds,
-        compute_feature_statistics=compute_feature_statistics)
-    if valid_dir is not None:
-      valid_dataset = dataset.select(
-          valid_dir, valid_inds,
-          compute_feature_statistics=compute_feature_statistics)
-    else:
-      valid_dataset = None
-    test_dataset = dataset.select(
-        test_dir, test_inds,
-        compute_feature_statistics=compute_feature_statistics)
-
-    return train_dataset, valid_dataset, test_dataset
-
-  def train_test_split(self, samples, train_dir, test_dir, seed=None,
-                       frac_train=.8, compute_feature_statistics=True):
-    """
-    Splits self into train/test sets.
-    Returns Dataset objects.
-    """
-    valid_dir = tempfile.mkdtemp()
-    train_samples, _, test_samples = self.train_valid_test_split(
-      samples, train_dir, valid_dir, test_dir,
-      frac_train=frac_train, frac_test=1-frac_train, frac_valid=0.,
-      compute_feature_statistics=compute_feature_statistics)
-    return train_samples, test_samples
-
-  def split(self, dataset, frac_train=None, frac_valid=None, frac_test=None,
-            log_every_n=None):
-    """
-    Stub to be filled in by child classes.
-    """
-    raise NotImplementedError
-
-  
-class RandomStratifiedSplitter(Splitter):
-  """
-  RandomStratified Splitter class.
-
-  For sparse multitask datasets, a standard split offers no guarantees that the
-  splits will have any activate compounds. This class guarantees that each task
-  will have a proportional split of the activates in a split. TO do this, a
-  ragged split is performed with different numbers of compounds taken from each
-  task. Thus, the length of the split arrays may exceed the split of the
-  original array. That said, no datapoint is copied to more than one split, so
-  correctness is still ensured.
-
-  Note that this splitter is only valid for boolean label data.
-
-  TODO(rbharath): This splitter should be refactored to match style of other
-  splitter classes.
-  """
-
-  def __generate_required_hits(self, w, frac_split):
-    # returns list of per column sum of non zero elements
-    required_hits = (w != 0).sum(axis=0)  
-    for col_hits in required_hits:
-      col_hits = int(frac_split * col_hits)
-    return required_hits
-
-  def get_task_split_indices(self, y, w, frac_split):
-    """Returns num datapoints needed per task to split properly."""
-    w_present = (w != 0)
-    y_present = y * w_present
-
-    # Compute number of actives needed per task.
-    task_actives = np.sum(y_present, axis=0)
-    task_split_actives = (frac_split*task_actives).astype(int)
-    
-    # loop through each column and obtain index required to splice out for
-    # required fraction of hits
-    split_indices = []
-    n_tasks = np.shape(y)[1]
-    for task in range(n_tasks):
-      actives_count = task_split_actives[task]
-      cum_task_actives = np.cumsum(y_present[:, task])
-      # Find the first index where the cumulative number of actives equals
-      # the actives_count
-      split_index = np.amin(np.where(cum_task_actives >= actives_count)[0])
-      # Note that np.where tells us last index required to exceed
-      # actives_count, so we actually want the following location
-      split_indices.append(split_index+1)
-    return split_indices 
-
-  # TODO(rbharath): Refactor this split method to match API of other splits (or
-  # potentially refactor those to match this.
-  def split(self, dataset, split_dirs, frac_split):
-    """
-    Method that does bulk of splitting dataset.
-    """
-    assert len(split_dirs) == 2
-    # Handle edge case where frac_split is 1
-    if frac_split == 1:
-      dataset_1 = NumpyDataset(dataset.X, dataset.y, dataset.w, dataset.ids)
-      dataset_2 = None 
-      return dataset_1, dataset_2
-    X, y, w, ids = randomize_arrays((dataset.X, dataset.y, dataset.w, dataset.ids))
-    split_indices = self.get_task_split_indices(y, w, frac_split)
-
-    # Create weight matrices fpor two haves. 
-    w_1, w_2 = np.zeros_like(w), np.zeros_like(w)
-    for task, split_index in enumerate(split_indices):
-      # copy over up to required index for weight first_split
-      w_1[:split_index, task] = w[:split_index, task]
-      w_2[split_index:, task] = w[split_index:, task]
-
-    # check out if any rows in either w_1 or w_2 are just zeros
-    rows_1 = w_1.any(axis=1)
-    X_1, y_1, w_1, ids_1 = X[rows_1], y[rows_1], w_1[rows_1], ids[rows_1]
-    dataset_1 = NumpyDataset(X_1, y_1, w_1, ids_1)
-
-    rows_2 = w_2.any(axis=1)
-    X_2, y_2, w_2, ids_2 = X[rows_2], y[rows_2], w_2[rows_2], ids[rows_2]
-    dataset_2 = NumpyDataset(X_2, y_2, w_2, ids_2)
-
-    return dataset_1, dataset_2 
-
-  def train_valid_test_split(self, dataset, train_dir,
-                             valid_dir, test_dir, frac_train=.8,
-                             frac_valid=.1, frac_test=.1, seed=None,
-                             log_every_n=1000):
-    """Custom split due to raggedness in original split.
-    """
-    # Obtain original x, y, and w arrays and shuffle
-    X, y, w, ids = randomize_arrays((dataset.X, dataset.y, dataset.w, dataset.ids))
-    rem_dir = tempfile.mkdtemp()
-    train_dataset, rem_dataset = self.split(
-        dataset, [train_dir, rem_dir], frac_train)
-
-    # calculate percent split for valid (out of test and valid)
-    if frac_valid + frac_test > 0:
-      valid_percentage = frac_valid / (frac_valid + frac_test)
-    else:
-      return train_dataset, None, None
-    # split test data into valid and test, treating sub test set also as sparse
-    valid_dataset, test_dataset = self.split(
-        dataset, [valid_dir, test_dir], valid_percentage)
-
-    return train_dataset, valid_dataset, test_dataset
-
-  def k_fold_split(self, dataset, directories, compute_feature_statistics=True):
-    """Needs custom implementation due to ragged splits for stratification."""
-    log("Computing K-fold split", self.verbosity)
-    k = len(directories)
-    fold_datasets = []
-    # rem_dataset is remaining portion of dataset
-    rem_dataset = dataset
-    for fold in range(k):
-      # Note starts as 1/k since fold starts at 0. Ends at 1 since fold goes up
-      # to k-1.
-      frac_fold = 1./(k-fold)
-      fold_dir = directories[fold]
-      rem_dir = tempfile.mkdtemp()
-      fold_dataset, rem_dataset = self.split(
-          rem_dataset, [fold_dir, rem_dir], frac_split=frac_fold)
-      fold_datasets.append(fold_dataset)
-    return fold_datasets
-
-
-class MolecularWeightSplitter(Splitter):
-  """
-  Class for doing data splits by molecular weight.
-  """
-
-  def split(self, dataset, seed=None, frac_train=.8, frac_valid=.1,
-            frac_test=.1, log_every_n=None):
-    """
-    Splits internal compounds into train/validation/test using the MW calculated
-    by SMILES string.
-    """
-
-    np.testing.assert_almost_equal(frac_train + frac_valid + frac_test, 1.)
-    np.random.seed(seed)
-
-    mws = []
-    for smiles in dataset.ids:
-      mol = Chem.MolFromSmiles(smiles)
-      mw = Chem.rdMolDescriptors.CalcExactMolWt(mol)
-      mws.append(mw)
-
-    # Sort by increasing MW
-    mws = np.array(mws)
-    sortidx = np.argsort(mws)
-
-    train_cutoff = frac_train * len(sortidx)
-    valid_cutoff = (frac_train + frac_valid) * len(sortidx)
-
-    return (sortidx[:train_cutoff], sortidx[train_cutoff:valid_cutoff],
-            sortidx[valid_cutoff:])
-
-
-class RandomSplitter(Splitter):
-  """
-  Class for doing random data splits.
-  """
-
-  def split(self, dataset, seed=None, frac_train=.8, frac_valid=.1,
-            frac_test=.1, log_every_n=None):
-    """
-    Splits internal compounds randomly into train/validation/test.
-    """
-    np.testing.assert_almost_equal(frac_train + frac_valid + frac_test, 1.)
-    np.random.seed(seed)
-    num_datapoints = len(dataset)
-    train_cutoff = int(frac_train * num_datapoints)
-    valid_cutoff = int((frac_train + frac_valid) * num_datapoints)
-    shuffled = np.random.permutation(range(num_datapoints))
-    return (shuffled[:train_cutoff], shuffled[train_cutoff:valid_cutoff],
-            shuffled[valid_cutoff:])
-
-class IndexSplitter(Splitter):
-  """
-  Class for simple order based splits. 
-  """
-
-  def split(self, dataset, seed=None, frac_train=.8, frac_valid=.1,
-            frac_test=.1, log_every_n=None):
-    """
-    Splits internal compounds into train/validation/test in provided order.
-    """
-    np.testing.assert_almost_equal(frac_train + frac_valid + frac_test, 1.)
-    num_datapoints = len(dataset)
-    train_cutoff = int(frac_train * num_datapoints)
-    valid_cutoff = int((frac_train + frac_valid) * num_datapoints)
-    indices = range(num_datapoints)
-    return (indices[:train_cutoff], indices[train_cutoff:valid_cutoff],
-            indices[valid_cutoff:])
-
-
-class ScaffoldSplitter(Splitter):
-  """
-  Class for doing data splits based on the scaffold of small molecules.
-  """
-
-  def split(self, dataset, frac_train=.8, frac_valid=.1, frac_test=.1,
-            log_every_n=1000):
-    """
-    Splits internal compounds into train/validation/test by scaffold.
-    """
-    np.testing.assert_almost_equal(frac_train + frac_valid + frac_test, 1.)
-    scaffolds = {}
-    log("About to generate scaffolds", self.verbosity)
-    data_len = len(dataset)
-    for ind, smiles in enumerate(dataset.ids):
-      if ind % log_every_n == 0:
-        log("Generating scaffold %d/%d" % (ind, data_len), self.verbosity)
-      scaffold = generate_scaffold(smiles)
-      if scaffold not in scaffolds:
-        scaffolds[scaffold] = [ind]
-      else:
-        scaffolds[scaffold].append(ind)
-    # Sort from largest to smallest scaffold sets
-    scaffold_sets = [scaffold_set for (scaffold, scaffold_set) in
-                     sorted(scaffolds.items(), key=lambda x: -len(x[1]))]
-    train_cutoff = frac_train * len(dataset)
-    valid_cutoff = (frac_train + frac_valid) * len(dataset)
-    train_inds, valid_inds, test_inds = [], [], []
-    log("About to sort in scaffold sets", self.verbosity)
-    for scaffold_set in scaffold_sets:
-      if len(train_inds) + len(scaffold_set) > train_cutoff:
-        if len(train_inds) + len(valid_inds) + len(scaffold_set) > valid_cutoff:
-          test_inds += scaffold_set
-        else:
-          valid_inds += scaffold_set
-      else:
-        train_inds += scaffold_set
-    return train_inds, valid_inds, test_inds
-
-
-class SpecifiedSplitter(Splitter):
-  """
-  Class that splits data according to user specification.
-  """
-
-  def __init__(self, input_file, split_field, verbosity=None):
-    """Provide input information for splits."""
-    raw_df = next(load_data([input_file], shard_size=None))
-    self.splits = raw_df[split_field].values
-    self.verbosity = verbosity
-
-  def split(self, dataset, frac_train=.8, frac_valid=.1, frac_test=.1,
-            log_every_n=1000):
-    """
-    Splits internal compounds into train/validation/test by user-specification.
-    """
-    train_inds, valid_inds, test_inds = [], [], []
-    for ind, split in enumerate(self.splits):
-      split = split.lower()
-      if split == "train":
-        train_inds.append(ind)
-      elif split in ["valid", "validation"]:
-        valid_inds.append(ind)
-      elif split == "test":
-        test_inds.append(ind)
-      else:
-        raise ValueError("Missing required split information.")
-    return train_inds, valid_inds, test_inds
-=======
 # TODO(rbharath): Get rid of * import
 from deepchem.splits.splitters import *
 from deepchem.splits.splitters import ScaffoldSplitter
 from deepchem.splits.splitters import SpecifiedSplitter
 from deepchem.splits.splitters import IndexSplitter
 from deepchem.splits.task_splitter import merge_fold_datasets
-from deepchem.splits.task_splitter import TaskSplitter
->>>>>>> 724a4fac
+from deepchem.splits.task_splitter import TaskSplitter