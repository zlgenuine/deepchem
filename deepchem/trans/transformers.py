--- conflicted
+++ resolved
@@ -700,11 +700,7 @@
   def X_transform(self, X_target):
     """ Calculate similarity between target dataset(X_target) and 
     reference dataset(X): #(1 in intersection)/#(1 in union)
-<<<<<<< HEAD
-         similarity = (X_target X)/(X_target U X)
-=======
          similarity = (X_target intersect X)/(X_target union X)
->>>>>>> b38bcdcc
     Parameters:
     -----------
     X_target: np.ndarray
