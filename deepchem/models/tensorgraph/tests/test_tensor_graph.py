--- conflicted
+++ resolved
@@ -72,13 +72,8 @@
     tg.set_loss(total_loss)
 
     tg.fit_generator(
-<<<<<<< HEAD
-      databag.iterbatches(
-        epochs=5000, batch_size=tg.batch_size, pad_batches=True))
-=======
         databag.iterbatches(
             epochs=5000, batch_size=tg.batch_size, pad_batches=True))
->>>>>>> 8c96c48b
     prediction = tg.predict_proba_on_generator(databag.iterbatches())
     for i in range(2):
       y_real = ys[i].X
@@ -136,8 +131,8 @@
     tg.set_loss(total_loss)
 
     tg.fit_generator(
-      databag.iterbatches(
-        epochs=200, batch_size=tg.batch_size, pad_batches=True))
+        databag.iterbatches(
+            epochs=200, batch_size=tg.batch_size, pad_batches=True))
     prediction = tg.predict_proba_on_generator(databag.iterbatches())
     for i in range(2):
       y_real = ys[i].X
@@ -176,10 +171,10 @@
     smce = SoftMaxCrossEntropy(in_layers=[label, dense])
     loss = ReduceMean(in_layers=[smce])
     tg = dc.models.TensorGraph(
-      tensorboard=True,
-      tensorboard_log_frequency=1,
-      learning_rate=0.1,
-      model_dir='/tmp/tensorgraph')
+        tensorboard=True,
+        tensorboard_log_frequency=1,
+        learning_rate=0.1,
+        model_dir='/tmp/tensorgraph')
     tg.add_output(output)
     tg.set_loss(loss)
     tg.fit(dataset, nb_epoch=10)
@@ -248,15 +243,8 @@
     tg.set_loss(total_loss)
 
     tg.fit_generator(
-<<<<<<< HEAD
-      databag.iterbatches(
-        epochs=1, batch_size=tg.batch_size, pad_batches=True))
-    prediction = tg.predict_proba_on_generator(databag.iterbatches())
-    assert_true(np.all(np.isclose(prediction[:, 0], prediction[:, 1], atol=0.01)))
-=======
         databag.iterbatches(
             epochs=1, batch_size=tg.batch_size, pad_batches=True))
     prediction = tg.predict_proba_on_generator(databag.iterbatches())
     assert_true(
-        np.all(np.isclose(prediction[:, 0], prediction[:, 1], atol=0.01)))
->>>>>>> 8c96c48b
+        np.all(np.isclose(prediction[:, 0], prediction[:, 1], atol=0.01)))