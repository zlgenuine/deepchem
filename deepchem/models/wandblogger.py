import logging
import importlib.util
from typing import Optional, Union, Dict, List, Any
import os
import tensorflow as tf
import torch
import numpy as np

from deepchem.models import Model
from deepchem.models.logger import Logger

logs = logging.getLogger(__name__)
numeric = Union[tf.Tensor, torch.Tensor, int, float, complex, np.number]
tensor = Union[tf.Tensor, torch.Tensor]


def is_wandb_available():
  return importlib.util.find_spec("wandb") is not None


class WandbLogger(Logger):
  """Weights & Biases Logger.

    This is a logger class that can be passed into the initialization
    of a KerasModel or TorchModel. It initializes and sets up a wandb logger which
    will log the specified metrics calculated on the specific datasets
    to the user's W&B dashboard.

    If a WandbLogger is provided to the wandb_logger flag,
    the metrics are logged to Weights & Biases, along with other information
    such as epoch number, losses, sample counts, and model configuration data.
    """

  def __init__(self,
               name: Optional[str] = None,
               entity: Optional[str] = None,
               project: Optional[str] = "deepchem",
               mode: Optional[str] = "online",
               id: Optional[str] = None,
               resume: Optional[Union[bool, str]] = None,
               anonymous: Optional[str] = "never",
               save_run_history: bool = False,
               checkpoint_interval: int = 0,
               max_checkpoints_to_track: int = 1,
               model_dir: Optional[str] = None,
               **kwargs):
    """Creates a WandbLogger.

    Parameters
    ----------
    name: str
      a display name for the run in the W&B dashboard
    entity: str
      an entity is a username or team name where you're sending the W&B run
    project: str
      the name of the project where you're sending the new W&B run
    mode: str
      W&B online or offline mode
    id: str
      a unique ID for this run, used for resuming
    resume: bool or str
      sets the resuming behavior
    anonymous: str
      controls anonymous data logging
    save_run_history: bool
      whether to save the run history to the logger at the end (for testing purposes)
    """
    assert is_wandb_available(
    ), "WandbLogger requires wandb to be installed. Please run `pip install wandb --upgrade`"
    import wandb
    self._wandb = wandb

    if mode == "offline":
      logs.warning(
          'Note: Model checkpoints will not be uploaded to W&B in offline mode. '
          'Please set `mode="online"` if you need to log your model.')

<<<<<<< HEAD
    if checkpoint_interval == 0:
      logs.warning(
          'Note: WandbLogger model checkpointing is disabled since `checkpoint_interval = 0`. '
          'To enable checkpointing, please set `checkpoint_interval` to a positive integer value.'
      )

    if (checkpoint_interval is not None) and (checkpoint_interval >
                                              0) and (model_dir is None):
      raise ValueError(
          'Model checkpointing is active, but `model_dir` is not set. '
          'Please set `model_dir` to create a local location for your checkpoints.'
      )

    self.checkpoint_interval = checkpoint_interval
    self.max_checkpoints_to_track = max_checkpoints_to_track
    self.model_dir = model_dir

    self.save_dir = save_dir
=======
>>>>>>> 22a8fbd7
    self.save_run_history = save_run_history

    # set wandb init arguments
    self.wandb_init_params: Dict[str, Any] = dict(
        name=name,
        project=project,
        entity=entity,
        mode=mode,
        id=id,
        resume=resume,
        anonymous=anonymous)
    self.wandb_init_params.update(**kwargs)
    self.initialized = False

    # Location ids are used to differentiate callbacks and logging locations seen by the logger
    self.location_ids: List[str] = []

    # Keep track of best models during training and callbacks
    self.best_models: Dict = {}

  def setup(self, config: Dict):
    """Initializes a W&B run and create a run object.
    If a pre-existing run is already initialized, use that instead.
    """

    if self._wandb.run is None:
      self.wandb_run = self._wandb.init(**self.wandb_init_params)
      if self.wandb_run is not None:
        self.wandb_run.config.update(config)
    else:
      self.wandb_run = self._wandb.run
    self.initialized = True

  def finish(self):
    """Finishes and closes the W&B run.
    Save run history data as field if configured to do that.
    """
    if self.save_run_history:
      history = self.wandb_run.history._data
      self.run_history = history
    if self.wandb_run is not None:
      self.wandb_run.finish()

  def log_batch(self,
                loss: Dict,
                step: int,
                inputs: tensor,
                labels: tensor,
                location: Optional[str] = None):
    data = loss
    if location is not None:
      if location in self.location_ids:
        for key in list(data.keys()):
          new_key = location + "/" + str(key)
          data[new_key] = data.pop(key)
      else:
        self.location_ids.append(location)
        for key in list(data.keys()):
          new_key = location + "/" + str(key)
          data[new_key] = data.pop(key)

    # Log to W&B
    if self.wandb_run is not None:
      self.wandb_run.log(data, step=step)

  def log_values(self, data: Dict, step: int, location: Optional[str] = None):
    # Rename keys to the correct category
    if location is not None:
      if location in self.location_ids:
        for key in list(data.keys()):
          new_key = location + "/" + str(key)
          data[new_key] = data.pop(key)
      else:
        self.location_ids.append(location)
        for key in list(data.keys()):
          new_key = location + "/" + str(key)
          data[new_key] = data.pop(key)

    # Log to W&B
    if self.wandb_run is not None:
      self.wandb_run.log(data, step=step)

  def on_fit_end(self, data: Dict):
    # Set summary
    if self.wandb_run is not None:
      if "global_step" in data:
        self.wandb_run.summary["global_step"] = data["global_step"]
      if "final_avg_loss" in data:
        self.wandb_run.summary["final_avg_loss"] = data["final_avg_loss"]

  def save_checkpoint(self,
                      path: str,
                      dc_model: Model,
                      checkpoint_name: str,
                      value_name: str,
                      value: numeric,
                      max_checkpoints_to_track: int,
                      checkpoint_on_min: bool,
                      metadata: Optional[Dict] = None):

    # Only called once when first checkpoint is saved to create tracking record
    if (checkpoint_name not in self.best_models):
      # Set up to track top values of this checkpoint
      self.best_models[checkpoint_name] = {}
      self.best_models[checkpoint_name]["model_values"] = []

    # Sort in order
    if checkpoint_on_min:
      self.best_models[checkpoint_name]["model_values"] = sorted(
          self.best_models[checkpoint_name][
              "model_values"])[:max_checkpoints_to_track]
    else:
      self.best_models[checkpoint_name]["model_values"] = sorted(
          self.best_models[checkpoint_name]["model_values"],
          reverse=True)[:max_checkpoints_to_track]

    # Save checkpoint only if it passes the cutoff in the model values
    should_save = False
    if len(self.best_models[checkpoint_name]
           ["model_values"]) < max_checkpoints_to_track:
      # first checkpoint to be saved
      should_save = True
    elif checkpoint_on_min and (
        value < self.best_models[checkpoint_name]["model_values"][-1]):
      # value passes minimum cut off
      should_save = True
    elif (not checkpoint_on_min) and (
        value > self.best_models[checkpoint_name]["model_values"][-1]):
      # value passes maximum cut off
      should_save = True

    if (self.initialized is False) or (self.wandb_run is None):
      logs.warning(
          'WARNING: The wandb run has not been initialized. Please start training and in order to start checkpointing.'
      )
    else:
      if should_save:
        self.best_models[checkpoint_name]["model_values"].append(value)
        if self.wandb_run.name is not None:
          model_name = checkpoint_name + "_" + self.wandb_run.name
        else:
          model_name = checkpoint_name
        artifact = self._wandb.Artifact(
            model_name, type='model', metadata=metadata)

        # Different saving mechanisms for different types of models
        if isinstance(dc_model.model, tf.keras.Model):
          model_path = os.path.abspath(os.path.join(path, model_name))
          dc_model.model.save(model_path)
          artifact.add_dir(model_path)

        elif isinstance(dc_model.model, torch.nn.Module):
          data = {
              'model_state_dict': dc_model.model.state_dict(),
              'optimizer_state_dict': dc_model._pytorch_optimizer.state_dict(),
              'global_step': dc_model._global_step
          }

          saved_name = model_name + ".pt"
          model_path = os.path.abspath(os.path.join(path, saved_name))
          torch.save(data, model_path)
          artifact.add_file(model_path)

        # apply aliases and log artifact
        step = dc_model._global_step
        if not isinstance(step, int):
          # If tensorflow tensor convert to number
          step = step.numpy()
        aliases = ["latest", "step=" + str(step), value_name + "=" + str(value)]
        aliases = list(set(aliases))  # remove duplicates

        self.wandb_run.log_artifact(artifact, aliases=aliases)<|MERGE_RESOLUTION|>--- conflicted
+++ resolved
@@ -75,7 +75,6 @@
           'Note: Model checkpoints will not be uploaded to W&B in offline mode. '
           'Please set `mode="online"` if you need to log your model.')
 
-<<<<<<< HEAD
     if checkpoint_interval == 0:
       logs.warning(
           'Note: WandbLogger model checkpointing is disabled since `checkpoint_interval = 0`. '
@@ -93,9 +92,6 @@
     self.max_checkpoints_to_track = max_checkpoints_to_track
     self.model_dir = model_dir
 
-    self.save_dir = save_dir
-=======
->>>>>>> 22a8fbd7
     self.save_run_history = save_run_history
 
     # set wandb init arguments
