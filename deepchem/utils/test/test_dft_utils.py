import pytest
try:
    import torch
except:
    print("torch not available")
try:
    import pylibxc
except:
    print("pylibxc not available")

import numpy as np
from typing import Union


@pytest.mark.torch
def test_base_orb_params():
    from deepchem.utils.dft_utils import BaseOrbParams

    class MyOrbParams(BaseOrbParams):

        @staticmethod
        def params2orb(params, coeffs, with_penalty):
            return params, coeffs

        @staticmethod
        def orb2params(orb):
            return orb, torch.tensor([0], dtype=orb.dtype, device=orb.device)

    params = torch.randn(3, 4, 5)
    coeffs = torch.randn(3, 4, 5)
    with_penalty = 0.1
    orb, penalty = MyOrbParams.params2orb(params, coeffs, with_penalty)
    params2, coeffs2 = MyOrbParams.orb2params(orb)
    assert torch.allclose(params, params2)


@pytest.mark.torch
def test_qr_orb_params():
    from deepchem.utils.dft_utils import QROrbParams
    params = torch.randn(3, 3)
    coeffs = torch.randn(4, 3)
    with_penalty = 0.1
    orb, penalty = QROrbParams.params2orb(params, coeffs, with_penalty)
    params2, coeffs2 = QROrbParams.orb2params(orb)
    assert torch.allclose(orb, params2)


@pytest.mark.torch
def test_mat_exp_orb_params():
    from deepchem.utils.dft_utils import MatExpOrbParams
    params = torch.randn(3, 3)
    coeffs = torch.randn(4, 3)
    orb = MatExpOrbParams.params2orb(params, coeffs)[0]
    params2, coeffs2 = MatExpOrbParams.orb2params(orb)
    assert coeffs2.shape == orb.shape


@pytest.mark.torch
def test_lattice():
    """Test lattice object.
    Comparing it's output with it's original implementation in dqc.
    """
    from deepchem.utils.dft_utils import Lattice
    a = torch.tensor([[1., 0., 0.], [0., 1., 0.], [0., 0., 1.]])
    lattice = Lattice(a)

    assert torch.allclose(lattice.lattice_vectors(), a)
    assert torch.allclose(lattice.recip_vectors(),
                          torch.inverse(a.transpose(-2, -1)) * (2 * np.pi))
    assert torch.allclose(lattice.volume(), torch.det(a))

    assert torch.allclose(
        lattice.get_lattice_ls(1.0),
        torch.tensor([[0., 0., -1.], [0., -1., 0.], [-1., 0., 0.], [0., 0., 0.],
                      [1., 0., 0.], [0., 1., 0.], [0., 0., 1.]]))
    assert torch.allclose(
        lattice.get_gvgrids(6.0)[0],
        torch.tensor([[0.0000, 0.0000, -6.2832], [0.0000, -6.2832, 0.0000],
                      [-6.2832, 0.0000, 0.0000], [0.0000, 0.0000, 0.0000],
                      [6.2832, 0.0000, 0.0000], [0.0000, 6.2832, 0.0000],
                      [0.0000, 0.0000, 6.2832]]))
    assert torch.allclose(
        lattice.get_gvgrids(6.0)[1],
        torch.tensor([1.0000, 1.0000, 1.0000, 1.0000, 1.0000, 1.0000, 1.0000]))
    assert lattice.estimate_ewald_eta(1e-5) == 1.8


@pytest.mark.torch
def test_parse_moldesc():
    """Tests Moldesc Parser."""
    from deepchem.utils.dft_utils import parse_moldesc
    system = {
        'type': 'mol',
        'kwargs': {
            'moldesc': 'H 0.86625 0 0; F -0.86625 0 0',
            'basis': '6-311++G(3df,3pd)'
        }
    }
    atomzs, atomposs = parse_moldesc(system["kwargs"]["moldesc"])
    assert torch.allclose(atomzs, torch.tensor([1., 9.], dtype=torch.float64))
    assert torch.allclose(
        atomposs,
        torch.tensor(
            [[0.86625, 0.00000, 0.00000], [-0.86625, 0.00000, 0.00000]],
            dtype=torch.float64))
    system2 = (['H', 'F'], torch.tensor([[0.86625, 0, 0], [-0.86625, 0, 0]]))
    atomzs2, atomposs2 = parse_moldesc(system2)
    assert torch.allclose(atomzs2, torch.tensor([1., 9.], dtype=torch.float64))
    assert torch.allclose(
        atomposs2,
        torch.tensor(
            [[0.86625, 0.00000, 0.00000], [-0.86625, 0.00000, 0.00000]],
            dtype=torch.float64))


@pytest.mark.torch
def test_spin_param():
    """Test SpinParam object."""
    from deepchem.utils.dft_utils import SpinParam
    dens_u = torch.ones(1)
    dens_d = torch.zeros(1)
    sp = SpinParam(u=dens_u, d=dens_d)

    assert torch.allclose(sp.u, dens_u)
    assert torch.allclose(sp.d, dens_d)
    assert torch.allclose(sp.sum(), torch.tensor([1.]))
    assert torch.allclose(sp.reduce(torch.multiply), torch.tensor([0.]))


@pytest.mark.torch
def test_val_grad():
    """Test ValGrad object."""
    from deepchem.utils.dft_utils import ValGrad
    dens = torch.ones(1)
    grad = torch.zeros(1)
    lapl = torch.ones(1)
    kin = torch.ones(1)
    vg = ValGrad(value=dens, grad=grad, lapl=lapl, kin=kin)

    assert torch.allclose(vg.value, dens)
    assert torch.allclose(vg.grad, grad)
    assert torch.allclose(vg.lapl, lapl)
    assert torch.allclose(vg.kin, kin)

    vg2 = vg + vg
    assert torch.allclose(vg2.value, torch.tensor([2.]))
    assert torch.allclose(vg2.grad, torch.tensor([0.]))
    assert torch.allclose(vg2.lapl, torch.tensor([2.]))
    assert torch.allclose(vg2.kin, torch.tensor([2.]))

    vg5 = vg * 5
    assert torch.allclose(vg5.value, torch.tensor([5.]))
    assert torch.allclose(vg5.grad, torch.tensor([0.]))
    assert torch.allclose(vg5.lapl, torch.tensor([5.]))
    assert torch.allclose(vg5.kin, torch.tensor([5.]))


@pytest.mark.torch
def test_base_xc():
    """Test BaseXC."""
    from deepchem.utils.dft_utils import ValGrad, SpinParam
    from deepchem.utils.dft_utils import BaseXC

    class MyXC(BaseXC):

        @property
        def family(self) -> int:
            return 1

        def get_edensityxc(
                self, densinfo: Union[ValGrad,
                                      SpinParam[ValGrad]]) -> torch.Tensor:
            if isinstance(densinfo, ValGrad):
                return densinfo.value.pow(2)
            else:
                return densinfo.u.value.pow(2) + densinfo.d.value.pow(2)

        def get_vxc(
            self, densinfo: Union[ValGrad, SpinParam[ValGrad]]
        ) -> Union[ValGrad, SpinParam[ValGrad]]:
            if isinstance(densinfo, ValGrad):
                return ValGrad(value=2 * densinfo.value)
            else:
                return SpinParam(u=ValGrad(value=2 * densinfo.u.value),
                                 d=ValGrad(value=2 * densinfo.d.value))

    xc = MyXC()
    densinfo_v = ValGrad(value=torch.tensor([1., 2., 3.], requires_grad=True))
    assert torch.allclose(xc.get_edensityxc(densinfo_v),
                          torch.tensor([1., 4., 9.]))
    assert xc.get_vxc(densinfo_v) == ValGrad(value=torch.tensor([2., 4., 6.]))

    densinfo_s = SpinParam(
        u=ValGrad(value=torch.tensor([1., 2., 3.], requires_grad=True)),
        d=ValGrad(value=torch.tensor([4., 5., 6.], requires_grad=True)))
    assert torch.allclose(xc.get_edensityxc(densinfo_s),
                          torch.tensor([17., 29., 45.]))
    assert xc.get_vxc(densinfo_s) == SpinParam(
        u=ValGrad(value=torch.tensor([2., 4., 6.])),
        d=ValGrad(value=torch.tensor([8., 10., 12.])))


@pytest.mark.torch
def test_addbase_xc():
    """Test AddBaseXC."""
    from deepchem.utils.dft_utils import ValGrad, SpinParam
    from deepchem.utils.dft_utils import BaseXC, AddBaseXC

    class MyXC(BaseXC):

        @property
        def family(self) -> int:
            return 1

        def get_edensityxc(
                self, densinfo: Union[ValGrad,
                                      SpinParam[ValGrad]]) -> torch.Tensor:
            if isinstance(densinfo, ValGrad):
                return densinfo.value.pow(2)
            else:
                return densinfo.u.value.pow(2) + densinfo.d.value.pow(2)

        def get_vxc(
            self, densinfo: Union[ValGrad, SpinParam[ValGrad]]
        ) -> Union[ValGrad, SpinParam[ValGrad]]:
            if isinstance(densinfo, ValGrad):
                return ValGrad(value=2 * densinfo.value)
            else:
                return SpinParam(u=ValGrad(value=2 * densinfo.u.value),
                                 d=ValGrad(value=2 * densinfo.d.value))

    xc1 = MyXC()
    xc = xc1 + xc1
    densinfo_v = ValGrad(value=torch.tensor([1., 2., 3.], requires_grad=True))
    assert torch.allclose(xc.get_edensityxc(densinfo_v),
                          torch.tensor([2., 8., 18.]))
    assert xc.get_vxc(densinfo_v) == ValGrad(value=torch.tensor([4., 8., 12.]))

    densinfo_s = SpinParam(
        u=ValGrad(value=torch.tensor([1., 2., 3.], requires_grad=True)),
        d=ValGrad(value=torch.tensor([4., 5., 6.], requires_grad=True)))
    assert torch.allclose(xc.get_edensityxc(densinfo_s),
                          torch.tensor([34., 58., 90.]))
    assert xc.get_vxc(densinfo_s) == SpinParam(
        u=ValGrad(value=torch.tensor([4., 8., 12.])),
        d=ValGrad(value=torch.tensor([16., 20., 24.])))

    xc2 = AddBaseXC(xc1, xc1)
    densinfo_v = ValGrad(value=torch.tensor([1., 2., 3.], requires_grad=True))
    assert torch.allclose(xc2.get_edensityxc(densinfo_v),
                          torch.tensor([2., 8., 18.]))
    assert xc2.get_vxc(densinfo_v) == ValGrad(value=torch.tensor([4., 8., 12.]))

    densinfo_s = SpinParam(
        u=ValGrad(value=torch.tensor([1., 2., 3.], requires_grad=True)),
        d=ValGrad(value=torch.tensor([4., 5., 6.], requires_grad=True)))
    assert torch.allclose(xc2.get_edensityxc(densinfo_s),
                          torch.tensor([34., 58., 90.]))
    assert xc2.get_vxc(densinfo_s) == SpinParam(
        u=ValGrad(value=torch.tensor([4., 8., 12.])),
        d=ValGrad(value=torch.tensor([16., 20., 24.])))


@pytest.mark.torch
def test_mulbase_xc():
    """Test AddBaseXC."""
    from deepchem.utils.dft_utils import ValGrad, SpinParam
    from deepchem.utils.dft_utils import BaseXC, MulBaseXC

    class MyXC(BaseXC):

        @property
        def family(self) -> int:
            return 1

        def get_edensityxc(
                self, densinfo: Union[ValGrad,
                                      SpinParam[ValGrad]]) -> torch.Tensor:
            if isinstance(densinfo, ValGrad):
                return densinfo.value.pow(2)
            else:
                return densinfo.u.value.pow(2) + densinfo.d.value.pow(2)

        def get_vxc(
            self, densinfo: Union[ValGrad, SpinParam[ValGrad]]
        ) -> Union[ValGrad, SpinParam[ValGrad]]:
            if isinstance(densinfo, ValGrad):
                return ValGrad(value=2 * densinfo.value)
            else:
                return SpinParam(u=ValGrad(value=2 * densinfo.u.value),
                                 d=ValGrad(value=2 * densinfo.d.value))

    xc1 = MyXC()
    xc = xc1 * 2
    densinfo_v = ValGrad(value=torch.tensor([1., 2., 3.], requires_grad=True))
    assert torch.allclose(xc.get_edensityxc(densinfo_v),
                          torch.tensor([2., 8., 18.]))
    assert xc.get_vxc(densinfo_v) == ValGrad(value=torch.tensor([4., 8., 12.]))

    densinfo_s = SpinParam(
        u=ValGrad(value=torch.tensor([1., 2., 3.], requires_grad=True)),
        d=ValGrad(value=torch.tensor([4., 5., 6.], requires_grad=True)))
    assert torch.allclose(xc.get_edensityxc(densinfo_s),
                          torch.tensor([34., 58., 90.]))
    assert xc.get_vxc(densinfo_s) == SpinParam(
        u=ValGrad(value=torch.tensor([4., 8., 12.])),
        d=ValGrad(value=torch.tensor([16., 20., 24.])))

    xc2 = MulBaseXC(xc1, 2)
    densinfo_v = ValGrad(value=torch.tensor([1., 2., 3.], requires_grad=True))
    assert torch.allclose(xc2.get_edensityxc(densinfo_v),
                          torch.tensor([2., 8., 18.]))
    assert xc2.get_vxc(densinfo_v) == ValGrad(value=torch.tensor([4., 8., 12.]))

    densinfo_s = SpinParam(
        u=ValGrad(value=torch.tensor([1., 2., 3.], requires_grad=True)),
        d=ValGrad(value=torch.tensor([4., 5., 6.], requires_grad=True)))
    assert torch.allclose(xc2.get_edensityxc(densinfo_s),
                          torch.tensor([34., 58., 90.]))
    assert xc2.get_vxc(densinfo_s) == SpinParam(
        u=ValGrad(value=torch.tensor([4., 8., 12.])),
        d=ValGrad(value=torch.tensor([16., 20., 24.])))


@pytest.mark.torch
def test_base_grid():
    import torch
    from deepchem.utils.dft_utils import BaseGrid

    class Grid(BaseGrid):

        def __init__(self):
            super(Grid, self).__init__()
            self.ngrid = 10
            self.ndim = 3
            self.dvolume = torch.ones(self.ngrid)
            self.rgrid = torch.ones((self.ngrid, self.ndim))

        def get_dvolume(self):
            return self.dvolume

        def get_rgrid(self):
            return self.rgrid

    grid = Grid()
    assert torch.allclose(grid.get_dvolume(), torch.ones(10))
    assert torch.allclose(grid.get_rgrid(), torch.ones((10, 3)))


@pytest.mark.torch
def test_base_df():
    """Test BaseDF. Checks that it doesn't raise errors."""
    from deepchem.utils.dft_utils import BaseDF

    class MyDF(BaseDF):

        def __init__(self):
            super(MyDF, self).__init__()

        def get_j2c(self):
            return torch.ones((3, 3))

        def get_j3c(self):
            return torch.ones((3, 3, 3))

    df = MyDF()
    assert torch.allclose(df.get_j2c(), torch.ones((3, 3)))
    assert torch.allclose(df.get_j3c(), torch.ones((3, 3, 3)))


@pytest.mark.torch
def test_base_hamilton():
    """Test BaseHamilton. Checks that it doesn't raise errors."""
    from deepchem.utils.dft_utils import BaseHamilton

    class MyHamilton(BaseHamilton):

        def __init__(self):
            self._nao = 2
            self._kpts = torch.tensor([[0.0, 0.0, 0.0]])
            self._df = None

        @property
        def nao(self):
            return self._nao

        @property
        def kpts(self):
            return self._kpts

        @property
        def df(self):
            return self._df

        def build(self):
            return self

        def get_nuclattr(self):
            return torch.ones((1, 1, self.nao, self.nao))

    ham = MyHamilton()
    hamilton = ham.build()
    assert torch.allclose(hamilton.get_nuclattr(),
                          torch.tensor([[[[1., 1.], [1., 1.]]]]))


@pytest.mark.torch
def test_cgto_basis():
    from deepchem.utils.dft_utils import CGTOBasis
    alphas = torch.ones(1)
    coeffs = torch.ones(1)
    cgto = CGTOBasis(angmom=0, alphas=alphas, coeffs=coeffs)
    cgto.wfnormalize_()

    if cgto.normalized is True:
        assert True
    else:
        assert False


@pytest.mark.torch
def test_atom_cgto_basis():
    from deepchem.utils.dft_utils import AtomCGTOBasis, CGTOBasis
    alphas = torch.ones(1)
    coeffs = torch.ones(1)
    cgto = CGTOBasis(angmom=0, alphas=alphas, coeffs=coeffs)
    atomcgto = AtomCGTOBasis(atomz=1, bases=[cgto], pos=[0.0, 0.0, 0.0])
    assert atomcgto.bases[0] == cgto


@pytest.mark.torch
def test_base_system():
    """Test BaseSystem. Checks that it doesn't raise errors."""
    from deepchem.utils.dft_utils import BaseSystem, BaseHamilton, BaseGrid

    class MySystem(BaseSystem):

        def __init__(self):
            self.hamiltonian = BaseHamilton()
            self.grid = BaseGrid()

        def get_hamiltonian(self):
            return self.hamiltonian

        def get_grid(self):
            return self.grid

        def requires_grid(self):
            return True

    system = MySystem()
    assert system.requires_grid()


@pytest.mark.torch
def test_radial_grid():
    from deepchem.utils.dft_utils import RadialGrid
    grid = RadialGrid(4, grid_integrator="chebyshev", grid_transform="logm3")
    assert grid.get_rgrid().shape == torch.Size([4, 1])
    assert grid.get_dvolume().shape == torch.Size([4])


@pytest.mark.torch
def test_get_xw_integration():
    from deepchem.utils.dft_utils import get_xw_integration
    x, w = get_xw_integration(4, "chebyshev")
    assert x.shape == (4,)
    assert w.shape == torch.Size([4])


@pytest.mark.torch
def test_sliced_radial_grid():
    from deepchem.utils.dft_utils import RadialGrid, SlicedRadialGrid
    grid = RadialGrid(4)
    sliced_grid = SlicedRadialGrid(grid, 2)
    assert sliced_grid.get_rgrid().shape == torch.Size([1])


@pytest.mark.torch
def test_de2_transform():
    from deepchem.utils.dft_utils import DE2Transformation
    x = torch.linspace(-1, 1, 100)
    r = DE2Transformation().x2r(x)
    assert r.shape == torch.Size([100])
    drdx = DE2Transformation().get_drdx(x)
    assert drdx.shape == torch.Size([100])


@pytest.mark.torch
def test_logm3_transform():
    from deepchem.utils.dft_utils import LogM3Transformation
    x = torch.linspace(-1, 1, 100)
    r = LogM3Transformation().x2r(x)
    assert r.shape == torch.Size([100])
    drdx = LogM3Transformation().get_drdx(x)
    assert drdx.shape == torch.Size([100])


@pytest.mark.torch
def test_treutlerm4_transform():
    from deepchem.utils.dft_utils import TreutlerM4Transformation
    x = torch.linspace(-1, 1, 100)
    r = TreutlerM4Transformation().x2r(x)
    assert r.shape == torch.Size([100])
    drdx = TreutlerM4Transformation().get_drdx(x)
    assert drdx.shape == torch.Size([100])


@pytest.mark.torch
def test_get_grid_transform():
    from deepchem.utils.dft_utils import get_grid_transform
    transform = get_grid_transform("logm3")
    transform.x2r(torch.tensor([0.5])) == torch.tensor([2.])


@pytest.mark.torch
def test_SCF_QCCalc():
    from deepchem.utils.dft_utils import SCF_QCCalc, BaseSCFEngine, SpinParam

    # Define the engine
    class engine(BaseSCFEngine):

        def polarised():
            return False

        def dm2energy(
                self, dm: Union[torch.Tensor,
                                SpinParam[torch.Tensor]]) -> torch.Tensor:
            if isinstance(dm, SpinParam):
                return dm.u + dm.d * 1.1
            return dm * 1.1

    myEngine = engine()
    a = SCF_QCCalc(myEngine)
    assert torch.allclose(a.dm2energy(torch.tensor([1.1])),
                          torch.tensor([1.2100]))


@pytest.mark.torch
def test_BaseSCFEngine():
    from deepchem.utils.dft_utils import BaseSCFEngine, SpinParam

    class engine(BaseSCFEngine):

        def polarised():
            return False

        def dm2energy(
                self, dm: Union[torch.Tensor,
                                SpinParam[torch.Tensor]]) -> torch.Tensor:
            if isinstance(dm, SpinParam):
                return dm.u + dm.d * 1.1
            return dm * 1.1

    myEngine = engine()
    assert myEngine.dm2energy(torch.tensor(1.2)) == torch.tensor(1.32)


@pytest.mark.torch
def test_hf_engine():
    """Tests HFEngine and methods of its parent class BaseSCFEngine."""
    from deepchem.utils.dft_utils import (BaseHamilton, BaseSystem, BaseGrid,
                                          SpinParam, HFEngine)
    from deepchem.utils.differentiation_utils import LinearOperator

    class MyLinOp(LinearOperator):

        def __init__(self, shape):
            super(MyLinOp, self).__init__(shape)
            self.param = torch.rand(shape)

        def _getparamnames(self, prefix=""):
            return [prefix + "param"]

        def _mv(self, x):
            return torch.matmul(self.param, x)

        def _rmv(self, x):
            return torch.matmul(self.param.transpose(-2, -1).conj(), x)

        def _mm(self, x):
            return torch.matmul(self.param, x)

        def _rmm(self, x):
            return torch.matmul(self.param.transpose(-2, -1).conj(), x)

        def _fullmatrix(self):
            return self.param

    class MyHamilton(BaseHamilton):

        def __init__(self):
            self._nao = 2
            self._kpts = torch.tensor([[0.0, 0.0, 0.0]])
            self._df = None

        @property
        def nao(self):
            return self._nao

        @property
        def kpts(self):
            return self._kpts

        @property
        def df(self):
            return self._df

        def build(self):
            return self

        def get_nuclattr(self):
            return torch.ones((1, 1, self.nao, self.nao))

        def get_e_elrep(self, dmtot):
            return 2 * dmtot

        def get_e_exchange(self, dm):
            return 3 * dm

        def get_e_hcore(self, dm):
            return 4.0 * dm

        def get_elrep(self, dmtot):
            return MyLinOp((self.nao + 1, self.nao + 1))

        def get_exchange(self, dm):
            return MyLinOp((self.nao + 1, self.nao + 1))

        def get_kinnucl(self):
            linop = MyLinOp((self.nao + 1, self.nao + 1))
            return linop

        def ao_orb2dm(self, orb: torch.Tensor,
                      orb_weight: torch.Tensor) -> torch.Tensor:
            return orb * orb_weight

    ham = MyHamilton()

    class MySystem(BaseSystem):

        def __init__(self):
            self.hamiltonian = ham
            self.grid = BaseGrid()

        def get_hamiltonian(self):
            return self.hamiltonian

        def get_grid(self):
            return self.grid

        def requires_grid(self):
            return True

<<<<<<< HEAD
        def get_orbweight(
                self,
                polarized: bool = False
        ) -> torch.Tensor | SpinParam[torch.Tensor]:
=======
        def get_orbweight(self, polarized: bool = False):
>>>>>>> 13b7099b
            return SpinParam(torch.tensor([1.0]), torch.tensor([2.0]))

        def get_nuclei_energy(self):
            return 10.0

    system = MySystem()
    engine = HFEngine(system)
    engine.set_eigen_options(eigen_options={"method": "exacteig"})

    assert engine.dm2energy(torch.tensor([2])) == torch.tensor([28.0])
    assert engine.dm2scp(torch.tensor([2])).shape == torch.Size([3, 3])
<<<<<<< HEAD
    assert engine.scp2dm(torch.rand((2, 2, 2))).u.shape == torch.Size([2, 1])


@pytest.mark.torch
def test_CalcLDALibXCUnpol():
    from deepchem.utils.dft_utils import CalcLDALibXCUnpol
    libxcfcn = pylibxc.LibXCFunctional("lda_x", "unpolarized")
    rho = torch.tensor([0.1, 0.2, 0.3])
    res = CalcLDALibXCUnpol.apply(rho, 0, libxcfcn)[0]
    assert torch.allclose(
        res, torch.tensor([[-0.0343, -0.0864, -0.1483]], dtype=torch.float64),
        0.001)


@pytest.mark.torch
def test_CalcLDALibXCPol():
    from deepchem.utils.dft_utils import CalcLDALibXCPol
    libxcfcn = pylibxc.LibXCFunctional("lda_x", "polarized")
    rho_u = torch.tensor([0.1, 0.2, 0.3])
    rho_d = torch.tensor([0.1, 0.2, 0.3])
    res = CalcLDALibXCPol.apply(rho_u, rho_d, 0, libxcfcn)[0]
    assert torch.allclose(
        res, torch.tensor([[-0.0864, -0.2177, -0.3738]], dtype=torch.float64),
        0.001)


@pytest.mark.torch
def test_CalcGGALibXCUnpol():
    from deepchem.utils.dft_utils import CalcGGALibXCUnpol
    libxcfcn = pylibxc.LibXCFunctional("gga_c_pbe", "unpolarized")
    rho = torch.tensor([0.1, 0.2, 0.3])
    sigma = torch.tensor([0.1, 0.2, 0.3])
    res = CalcGGALibXCUnpol.apply(rho, sigma, 0, libxcfcn)[0]
    assert torch.allclose(
        res, torch.tensor([[-0.0016, -0.0070, -0.0137]], dtype=torch.float64),
        0.0001, 0.0001)


@pytest.mark.torch
def test_CalcGGALibXCPol():
    from deepchem.utils.dft_utils import CalcGGALibXCPol
    libxcfcn = pylibxc.LibXCFunctional("gga_c_pbe", "polarized")
    rho_u = torch.tensor([0.1, 0.2, 0.3])
    rho_d = torch.tensor([0.1, 0.2, 0.3])
    sigma_uu = torch.tensor([0.1, 0.2, 0.3])
    sigma_ud = torch.tensor([0.1, 0.2, 0.3])
    sigma_dd = torch.tensor([0.1, 0.2, 0.3])
    res = CalcGGALibXCPol.apply(rho_u, rho_d, sigma_uu, sigma_ud, sigma_dd, 0,
                                libxcfcn)[0]
    assert torch.allclose(
        res, torch.tensor([[-0.0047, -0.0175, -0.0322]], dtype=torch.float64),
        0.0001, 0.0001)


@pytest.mark.torch
def test_CalcMGGALibXCUnpol():
    from deepchem.utils.dft_utils import CalcMGGALibXCUnpol
    libxcfcn = pylibxc.LibXCFunctional("mgga_c_m06_l", "unpolarized")
    rho = torch.tensor([0.1, 0.2, 0.3])
    sigma = torch.tensor([0.1, 0.2, 0.3])
    lapl = torch.tensor([0.1, 0.2, 0.3])
    kin = torch.tensor([0.1, 0.2, 0.3])
    res = CalcMGGALibXCUnpol.apply(rho, sigma, lapl, kin, 0, libxcfcn)[0]
    assert torch.allclose(
        res, torch.tensor([[-0.0032, -0.0066, -0.0087]], dtype=torch.float64),
        0.0001, 0.0001)


@pytest.mark.torch
def test_CalcMGGALibXCPol():
    from deepchem.utils.dft_utils import CalcMGGALibXCPol
    libxcfcn = pylibxc.LibXCFunctional("mgga_c_m06_l", "polarized")
    rho_u = torch.tensor([0.1, 0.2, 0.3])
    rho_d = torch.tensor([0.1, 0.2, 0.3])
    sigma_uu = torch.tensor([0.1, 0.2, 0.3])
    sigma_ud = torch.tensor([0.1, 0.2, 0.3])
    sigma_dd = torch.tensor([0.1, 0.2, 0.3])
    lapl_u = torch.tensor([0.1, 0.2, 0.3])
    lapl_d = torch.tensor([0.1, 0.2, 0.3])
    kin_u = torch.tensor([0.1, 0.2, 0.3])
    kin_d = torch.tensor([0.1, 0.2, 0.3])
    res = CalcMGGALibXCPol.apply(rho_u, rho_d, sigma_uu, sigma_ud, sigma_dd,
                                 lapl_u, lapl_d, kin_u, kin_d, 0, libxcfcn)[0]
    assert torch.allclose(
        res, torch.tensor([[-0.0065, -0.0115, -0.0162]], dtype=torch.float64),
        0.0001, 0.0001)


@pytest.mark.torch
def test_get_libxc_res():
    from deepchem.utils.dft_utils.xc.libxc_wrapper import _get_libxc_res
    libxcfcn = pylibxc.LibXCFunctional("lda_x", "unpolarized")
    rho = torch.tensor([0.1, 0.2, 0.3])
    res = _get_libxc_res({"rho": rho}, 0, libxcfcn, 2, False)
    assert torch.allclose(
        res[0], torch.tensor([[-0.0343, -0.0864, -0.1483]],
                             dtype=torch.float64), 0.0001, 0.0001)


@pytest.mark.torch
def test_pack_input():
    from deepchem.utils.dft_utils.xc.libxc_wrapper import _pack_input
    rho = torch.tensor([[1, 2], [3, 4]])
    sigma = torch.tensor([[1, 2], [3, 4]])
    assert np.allclose(_pack_input(rho, sigma),
                       np.array([[[1, 1], [3, 3]], [[2, 2], [4, 4]]]))


@pytest.mark.torch
def test_unpack_input():
    from deepchem.utils.dft_utils.xc.libxc_wrapper import _unpack_input
    inp = np.array([[1, 3], [2, 4]])
    assert np.allclose(tuple(_unpack_input(inp))[0], np.array([1, 2]))
    assert np.allclose(tuple(_unpack_input(inp))[1], np.array([3, 4]))


@pytest.mark.torch
def test_get_dos():
    from deepchem.utils.dft_utils.xc.libxc_wrapper import _get_dos
    assert _get_dos(0) == (True, False, False, False, False)


@pytest.mark.torch
def test_extract_returns():
    from deepchem.utils.dft_utils.xc.libxc_wrapper import _extract_returns
    ret = {"zk": np.array([1, 2, 3])}
    assert torch.allclose(
        _extract_returns(ret, 0, 1)[0], torch.tensor([1, 2, 3]))


@pytest.mark.torch
def test_get_grad_inps():
    from deepchem.utils.dft_utils.xc.libxc_wrapper import _get_grad_inps
    grad_res = [torch.tensor([1, 2, 3]), torch.tensor([4, 5, 6])]
    inps = [torch.tensor([1, 2, 3]), torch.tensor([4, 5, 6])]
    derivs = [torch.tensor([1, 2, 3]), torch.tensor([4, 5, 6])]
    needs_input_grad = [True, True]
    deriv_idxs = [[0], [1]]
    result = _get_grad_inps(grad_res, inps, derivs, needs_input_grad,
                            deriv_idxs)
    assert torch.allclose(result[0], torch.tensor([1, 4, 9]))
    assert torch.allclose(result[1], torch.tensor([4, 10, 18]))


@pytest.mark.torch
def test_LibXCLDA():
    from deepchem.utils.dft_utils import ValGrad, LibXCLDA
    # create a LDA wrapper for libxc
    lda = LibXCLDA("lda_x")
    # create a density information
    densinfo = ValGrad(value=torch.rand(2, 3, 4), grad=torch.rand(2, 3, 4, 3))
    # get the exchange-correlation potential
    potinfo = lda.get_vxc(densinfo)
    assert potinfo.value.shape == torch.Size([2, 3, 4])
    edens = lda.get_edensityxc(densinfo)
    assert edens.shape == torch.Size([2, 3, 4])


@pytest.mark.torch
def test_LibXCGGA():
    from deepchem.utils.dft_utils import ValGrad, LibXCGGA
    # create a GGA wrapper for libxc
    gga = LibXCGGA("gga_c_pbe")
    # create a density information
    n = 2
    rho_u = torch.rand((n,), dtype=torch.float64).requires_grad_()
    grad_u = torch.rand((3, n), dtype=torch.float64).requires_grad_()
    densinfo = ValGrad(value=rho_u, grad=grad_u)
    # get the exchange-correlation potential
    potinfo = gga.get_vxc(densinfo)
    assert potinfo.value.shape == torch.Size([2])


@pytest.mark.torch
def test_LibXCMGGA():
    from deepchem.utils.dft_utils import ValGrad, LibXCMGGA
    # create a MGGA wrapper for libxc
    mgga = LibXCMGGA("mgga_x_scan")
    # create a density information
    n = 2
    rho_u = torch.rand((n,), dtype=torch.float64).requires_grad_()
    grad_u = torch.rand((3, n), dtype=torch.float64).requires_grad_()
    lapl_u = torch.rand((n,), dtype=torch.float64).requires_grad_()
    kin_u = torch.rand((n,), dtype=torch.float64).requires_grad_()
    densinfo = ValGrad(value=rho_u, grad=grad_u, lapl=lapl_u, kin=kin_u)
    # get the exchange-correlation potential
    potinfo = mgga.get_vxc(densinfo)
    assert potinfo.value.shape == torch.Size([2])


@pytest.mark.torch
def test_prepare_libxc_input():
    from deepchem.utils.dft_utils import ValGrad, SpinParam
    from deepchem.utils.dft_utils.xc.libxc import _prepare_libxc_input
    # create a density information
    n = 2
    rho_u = torch.rand((n,), dtype=torch.float64).requires_grad_()
    grad_u = torch.rand((3, n), dtype=torch.float64).requires_grad_()
    lapl_u = torch.rand((n,), dtype=torch.float64).requires_grad_()
    kin_u = torch.rand((n,), dtype=torch.float64).requires_grad_()
    rho_d = torch.rand((n,), dtype=torch.float64).requires_grad_()
    grad_d = torch.rand((3, n), dtype=torch.float64).requires_grad_()
    lapl_d = torch.rand((n,), dtype=torch.float64).requires_grad_()
    kin_d = torch.rand((n,), dtype=torch.float64).requires_grad_()
    densinfo = SpinParam(u=ValGrad(value=rho_u,
                                   grad=grad_u,
                                   lapl=lapl_u,
                                   kin=kin_u),
                         d=ValGrad(value=rho_d,
                                   grad=grad_d,
                                   lapl=lapl_d,
                                   kin=kin_d))
    # prepare the input for libxc
    inputs = _prepare_libxc_input(densinfo, 4)
    assert len(inputs) == 9


@pytest.mark.torch
def test_postproc_libxc_voutput():
    from deepchem.utils.dft_utils import ValGrad
    from deepchem.utils.dft_utils.xc.libxc import _postproc_libxc_voutput
    # create a density information
    n = 2
    rho_u = torch.rand((n,), dtype=torch.float64).requires_grad_()
    grad_u = torch.rand((3, n), dtype=torch.float64).requires_grad_()
    lapl_u = torch.rand((n,), dtype=torch.float64).requires_grad_()
    kin_u = torch.rand((n,), dtype=torch.float64).requires_grad_()
    densinfo = ValGrad(value=rho_u, grad=grad_u, lapl=lapl_u, kin=kin_u)
    # postprocess the output from libxc
    potinfo = _postproc_libxc_voutput(
        densinfo,
        torch.rand((n,), dtype=torch.float64).requires_grad_())
    assert potinfo.value.shape == torch.Size([2])


@pytest.mark.torch
def test_get_libxc():
    from deepchem.utils.dft_utils import ValGrad, get_libxc
    xc = get_libxc("gga_c_pbe")
    n = 2
    rho_u = torch.rand((n,), dtype=torch.float64).requires_grad_()
    grad_u = torch.rand((3, n), dtype=torch.float64).requires_grad_()
    densinfo = ValGrad(value=rho_u, grad=grad_u)
    # get the exchange-correlation potential
    potinfo = xc.get_vxc(densinfo)
    assert potinfo.value.shape == torch.Size([2])


@pytest.mark.torch
def test_get_xc():
    from deepchem.utils.dft_utils import ValGrad, get_xc
    xc = get_xc("lda_x + gga_c_pbe")
    n = 2
    rho_u = torch.rand((n,), dtype=torch.float64).requires_grad_()
    grad_u = torch.rand((3, n), dtype=torch.float64).requires_grad_()
    densinfo = ValGrad(value=rho_u, grad=grad_u)
    # get the exchange-correlation potential
    potinfo = xc.get_vxc(densinfo)
    assert potinfo.value.shape == torch.Size([2])
=======
    assert engine.scp2dm(torch.rand((2, 2, 2))).u.shape == torch.Size([2, 1])
>>>>>>> 13b7099b
<|MERGE_RESOLUTION|>--- conflicted
+++ resolved
@@ -652,14 +652,11 @@
         def requires_grid(self):
             return True
 
-<<<<<<< HEAD
         def get_orbweight(
                 self,
                 polarized: bool = False
-        ) -> torch.Tensor | SpinParam[torch.Tensor]:
-=======
+        ) -> Union[torch.Tensor, SpinParam[torch.Tensor]]:
         def get_orbweight(self, polarized: bool = False):
->>>>>>> 13b7099b
             return SpinParam(torch.tensor([1.0]), torch.tensor([2.0]))
 
         def get_nuclei_energy(self):
@@ -671,7 +668,6 @@
 
     assert engine.dm2energy(torch.tensor([2])) == torch.tensor([28.0])
     assert engine.dm2scp(torch.tensor([2])).shape == torch.Size([3, 3])
-<<<<<<< HEAD
     assert engine.scp2dm(torch.rand((2, 2, 2))).u.shape == torch.Size([2, 1])
 
 
@@ -930,7 +926,4 @@
     densinfo = ValGrad(value=rho_u, grad=grad_u)
     # get the exchange-correlation potential
     potinfo = xc.get_vxc(densinfo)
-    assert potinfo.value.shape == torch.Size([2])
-=======
-    assert engine.scp2dm(torch.rand((2, 2, 2))).u.shape == torch.Size([2, 1])
->>>>>>> 13b7099b
+    assert potinfo.value.shape == torch.Size([2])